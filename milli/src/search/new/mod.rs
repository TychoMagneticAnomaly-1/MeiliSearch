mod bucket_sort;
mod db_cache;
mod distinct;
mod graph_based_ranking_rule;
mod interner;
mod limits;
mod logger;
pub mod matches;
mod query_graph;
mod query_term;
mod ranking_rule_graph;
mod ranking_rules;
mod resolve_query_graph;
mod small_bitmap;

mod exact_attribute;
// TODO: documentation + comments
// implementation is currently an adaptation of the previous implementation to fit with the new model
mod sort;
// TODO: documentation + comments
mod words;

#[cfg(test)]
mod tests;

use std::collections::HashSet;

use bucket_sort::bucket_sort;
use charabia::TokenizerBuilder;
use db_cache::DatabaseCache;
use graph_based_ranking_rule::{Proximity, Typo};
use heed::RoTxn;
use interner::DedupInterner;
pub use logger::detailed::DetailedSearchLogger;
pub use logger::{DefaultSearchLogger, SearchLogger};
use query_graph::{QueryGraph, QueryNode};
<<<<<<< HEAD
use query_term::{located_query_terms_from_string, Phrase, QueryTerm};
use ranking_rules::{PlaceholderQuery, RankingRuleOutput, RankingRuleQueryTrait};
=======
use query_term::{located_query_terms_from_string, LocatedQueryTerm, Phrase, QueryTerm};
use ranking_rules::{bucket_sort, PlaceholderQuery, RankingRuleOutput, RankingRuleQueryTrait};
>>>>>>> f7e7f438
use resolve_query_graph::PhraseDocIdsCache;
use roaring::RoaringBitmap;
use words::Words;

use self::bucket_sort::BucketSortOutput;
use self::exact_attribute::ExactAttribute;
use self::graph_based_ranking_rule::Exactness;
use self::interner::Interner;
use self::ranking_rules::{BoxRankingRule, RankingRule};
use self::resolve_query_graph::compute_query_graph_docids;
use self::sort::Sort;
use crate::search::new::distinct::apply_distinct_rule;
use crate::{AscDesc, DocumentId, Filter, Index, Member, Result, TermsMatchingStrategy, UserError};

/// A structure used throughout the execution of a search query.
pub struct SearchContext<'ctx> {
    pub index: &'ctx Index,
    pub txn: &'ctx RoTxn<'ctx>,
    pub db_cache: DatabaseCache<'ctx>,
    pub word_interner: DedupInterner<String>,
    pub phrase_interner: DedupInterner<Phrase>,
    pub term_interner: Interner<QueryTerm>,
    pub phrase_docids: PhraseDocIdsCache,
}

impl<'ctx> SearchContext<'ctx> {
    pub fn new(index: &'ctx Index, txn: &'ctx RoTxn<'ctx>) -> Self {
        Self {
            index,
            txn,
            db_cache: <_>::default(),
            word_interner: <_>::default(),
            phrase_interner: <_>::default(),
            term_interner: <_>::default(),
            phrase_docids: <_>::default(),
        }
    }
}

/// Apply the [`TermsMatchingStrategy`] to the query graph and resolve it.
#[allow(clippy::too_many_arguments)]
fn resolve_maximally_reduced_query_graph(
    ctx: &mut SearchContext,
    universe: &RoaringBitmap,
    query_graph: &QueryGraph,
    matching_strategy: TermsMatchingStrategy,
    logger: &mut dyn SearchLogger<QueryGraph>,
) -> Result<RoaringBitmap> {
    let mut graph = query_graph.clone();

    let nodes_to_remove = match matching_strategy {
        TermsMatchingStrategy::Last => query_graph
            .removal_order_for_terms_matching_strategy_last(ctx)
            .iter()
            .flat_map(|x| x.iter())
            .collect(),
        TermsMatchingStrategy::All => vec![],
    };
    graph.remove_nodes_keep_edges(&nodes_to_remove);

    logger.query_for_universe(&graph);
    let docids = compute_query_graph_docids(ctx, &graph, universe)?;

    Ok(docids)
}

/// Return the list of initialised ranking rules to be used for a placeholder search.
fn get_ranking_rules_for_placeholder_search<'ctx>(
    ctx: &SearchContext<'ctx>,
    sort_criteria: &Option<Vec<AscDesc>>,
) -> Result<Vec<BoxRankingRule<'ctx, PlaceholderQuery>>> {
    let mut sort = false;
    let mut asc = HashSet::new();
    let mut desc = HashSet::new();
    let mut ranking_rules: Vec<BoxRankingRule<PlaceholderQuery>> = vec![];
    let settings_ranking_rules = ctx.index.criteria(ctx.txn)?;
    for rr in settings_ranking_rules {
        match rr {
            // These rules need a query to have an effect; ignore them in placeholder search
            crate::Criterion::Words
            | crate::Criterion::Typo
            | crate::Criterion::Attribute
            | crate::Criterion::Proximity
            | crate::Criterion::Exactness => continue,
            crate::Criterion::Sort => {
                if sort {
                    continue;
                }
                resolve_sort_criteria(sort_criteria, ctx, &mut ranking_rules, &mut asc, &mut desc)?;
                sort = true;
            }
            crate::Criterion::Asc(field_name) => {
                if asc.contains(&field_name) {
                    continue;
                }
                asc.insert(field_name.clone());
                ranking_rules.push(Box::new(Sort::new(ctx.index, ctx.txn, field_name, true)?));
            }
            crate::Criterion::Desc(field_name) => {
                if desc.contains(&field_name) {
                    continue;
                }
                desc.insert(field_name.clone());
                ranking_rules.push(Box::new(Sort::new(ctx.index, ctx.txn, field_name, false)?));
            }
        }
    }
    Ok(ranking_rules)
}

/// Return the list of initialised ranking rules to be used for a query graph search.
fn get_ranking_rules_for_query_graph_search<'ctx>(
    ctx: &SearchContext<'ctx>,
    sort_criteria: &Option<Vec<AscDesc>>,
    terms_matching_strategy: TermsMatchingStrategy,
) -> Result<Vec<BoxRankingRule<'ctx, QueryGraph>>> {
    // query graph search
    let mut words = false;
    let mut typo = false;
    let mut proximity = false;
    let mut sort = false;
    let attribute = false;
    let mut exactness = false;
    let mut asc = HashSet::new();
    let mut desc = HashSet::new();

    let mut ranking_rules: Vec<BoxRankingRule<QueryGraph>> = vec![];
    let settings_ranking_rules = ctx.index.criteria(ctx.txn)?;
    for rr in settings_ranking_rules {
        // Add Words before any of: typo, proximity, attribute, exactness
        match rr {
            crate::Criterion::Typo
            | crate::Criterion::Attribute
            | crate::Criterion::Proximity
            // TODO: no exactness
            | crate::Criterion::Exactness => {
                if !words {
                    ranking_rules.push(Box::new(Words::new(terms_matching_strategy)));
                    words = true;
                }
            }
            _ => {}
        }
        match rr {
            crate::Criterion::Words => {
                if words {
                    continue;
                }
                ranking_rules.push(Box::new(Words::new(terms_matching_strategy)));
                words = true;
            }
            crate::Criterion::Typo => {
                if typo {
                    continue;
                }
                typo = true;
                ranking_rules.push(Box::new(Typo::new(None)));
            }
            crate::Criterion::Proximity => {
                if proximity {
                    continue;
                }
                proximity = true;
                ranking_rules.push(Box::new(Proximity::new(None)));
            }
            crate::Criterion::Attribute => {
                if attribute {
                    continue;
                }
                // todo!();
                // attribute = false;
            }
            crate::Criterion::Sort => {
                if sort {
                    continue;
                }
                resolve_sort_criteria(sort_criteria, ctx, &mut ranking_rules, &mut asc, &mut desc)?;
                sort = true;
            }
            crate::Criterion::Exactness => {
                if exactness {
                    continue;
                }
                ranking_rules.push(Box::new(ExactAttribute::new()));
                ranking_rules.push(Box::new(Exactness::new()));
                exactness = true;
            }
            crate::Criterion::Asc(field_name) => {
                if asc.contains(&field_name) {
                    continue;
                }
                asc.insert(field_name.clone());
                ranking_rules.push(Box::new(Sort::new(ctx.index, ctx.txn, field_name, true)?));
            }
            crate::Criterion::Desc(field_name) => {
                if desc.contains(&field_name) {
                    continue;
                }
                desc.insert(field_name.clone());
                ranking_rules.push(Box::new(Sort::new(ctx.index, ctx.txn, field_name, false)?));
            }
        }
    }
    Ok(ranking_rules)
}

fn resolve_sort_criteria<'ctx, Query: RankingRuleQueryTrait>(
    sort_criteria: &Option<Vec<AscDesc>>,
    ctx: &SearchContext<'ctx>,
    ranking_rules: &mut Vec<BoxRankingRule<'ctx, Query>>,
    asc: &mut HashSet<String>,
    desc: &mut HashSet<String>,
) -> Result<()> {
    let sort_criteria = sort_criteria.clone().unwrap_or_default();
    ranking_rules.reserve(sort_criteria.len());
    for criterion in sort_criteria {
        let sort_ranking_rule = match criterion {
            AscDesc::Asc(Member::Field(field_name)) => {
                if asc.contains(&field_name) {
                    continue;
                }
                asc.insert(field_name.clone());
                Sort::new(ctx.index, ctx.txn, field_name, true)?
            }
            AscDesc::Desc(Member::Field(field_name)) => {
                if desc.contains(&field_name) {
                    continue;
                }
                desc.insert(field_name.clone());
                Sort::new(ctx.index, ctx.txn, field_name, false)?
            }
            // geosearch
            _ => {
                todo!()
            }
        };
        ranking_rules.push(Box::new(sort_ranking_rule));
    }
    Ok(())
}

#[allow(clippy::too_many_arguments)]
pub fn execute_search(
    ctx: &mut SearchContext,
    query: &Option<String>,
    terms_matching_strategy: TermsMatchingStrategy,
    exhaustive_number_hits: bool,
    filters: &Option<Filter>,
    sort_criteria: &Option<Vec<AscDesc>>,
    from: usize,
    length: usize,
    words_limit: Option<usize>,
    placeholder_search_logger: &mut dyn SearchLogger<PlaceholderQuery>,
    query_graph_logger: &mut dyn SearchLogger<QueryGraph>,
) -> Result<PartialSearchResult> {
    let mut universe = if let Some(filters) = filters {
        filters.evaluate(ctx.txn, ctx.index)?
    } else {
        ctx.index.documents_ids(ctx.txn)?
    };

<<<<<<< HEAD
    let bucket_sort_output = if let Some(query) = query {
=======
    let mut located_query_terms = None;
    let documents_ids = if let Some(query) = query {
>>>>>>> f7e7f438
        // We make sure that the analyzer is aware of the stop words
        // this ensures that the query builder is able to properly remove them.
        let mut tokbuilder = TokenizerBuilder::new();
        let stop_words = ctx.index.stop_words(ctx.txn)?;
        if let Some(ref stop_words) = stop_words {
            tokbuilder.stop_words(stop_words);
        }

        let script_lang_map = ctx.index.script_language(ctx.txn)?;
        if !script_lang_map.is_empty() {
            tokbuilder.allow_list(&script_lang_map);
        }

        let tokenizer = tokbuilder.build();
        let tokens = tokenizer.tokenize(query);

        let query_terms = located_query_terms_from_string(ctx, tokens, words_limit)?;
        let graph = QueryGraph::from_query(ctx, &query_terms)?;
        located_query_terms = Some(query_terms);

        check_sort_criteria(ctx, sort_criteria.as_ref())?;

        universe = resolve_maximally_reduced_query_graph(
            ctx,
            &universe,
            &graph,
            terms_matching_strategy,
            query_graph_logger,
        )?;

        let ranking_rules =
            get_ranking_rules_for_query_graph_search(ctx, sort_criteria, terms_matching_strategy)?;

        bucket_sort(ctx, ranking_rules, &graph, &universe, from, length, query_graph_logger)?
    } else {
        let ranking_rules = get_ranking_rules_for_placeholder_search(ctx, sort_criteria)?;
        bucket_sort(
            ctx,
            ranking_rules,
            &PlaceholderQuery,
            &universe,
            from,
            length,
            placeholder_search_logger,
        )?
    };

    let BucketSortOutput { docids, mut all_candidates } = bucket_sort_output;

    // The candidates is the universe unless the exhaustive number of hits
    // is requested and a distinct attribute is set.
    if exhaustive_number_hits {
        if let Some(f) = ctx.index.distinct_field(ctx.txn)? {
            if let Some(distinct_fid) = ctx.index.fields_ids_map(ctx.txn)?.id(f) {
                all_candidates = apply_distinct_rule(ctx, distinct_fid, &all_candidates)?.remaining;
            }
        }
    }

<<<<<<< HEAD
    Ok(SearchResult {
        // TODO: correct matching words
        matching_words: MatchingWords::default(),
        candidates: all_candidates,
        documents_ids: docids,
    })
=======
    Ok(PartialSearchResult { located_query_terms, candidates, documents_ids })
>>>>>>> f7e7f438
}

fn check_sort_criteria(ctx: &SearchContext, sort_criteria: Option<&Vec<AscDesc>>) -> Result<()> {
    let sort_criteria = if let Some(sort_criteria) = sort_criteria {
        sort_criteria
    } else {
        return Ok(());
    };

    if sort_criteria.is_empty() {
        return Ok(());
    }

    // We check that the sort ranking rule exists and throw an
    // error if we try to use it and that it doesn't.
    let sort_ranking_rule_missing = !ctx.index.criteria(ctx.txn)?.contains(&crate::Criterion::Sort);
    if sort_ranking_rule_missing {
        return Err(UserError::SortRankingRuleMissing.into());
    }

    // We check that we are allowed to use the sort criteria, we check
    // that they are declared in the sortable fields.
    let sortable_fields = ctx.index.sortable_fields(ctx.txn)?;
    for asc_desc in sort_criteria {
        match asc_desc.member() {
            Member::Field(ref field) if !crate::is_faceted(field, &sortable_fields) => {
                return Err(UserError::InvalidSortableAttribute {
                    field: field.to_string(),
                    valid_fields: sortable_fields.into_iter().collect(),
                })?
            }
            Member::Geo(_) if !sortable_fields.contains("_geo") => {
                return Err(UserError::InvalidSortableAttribute {
                    field: "_geo".to_string(),
                    valid_fields: sortable_fields.into_iter().collect(),
                })?
            }
            _ => (),
        }
    }

    Ok(())
}

pub struct PartialSearchResult {
    pub located_query_terms: Option<Vec<LocatedQueryTerm>>,
    pub candidates: RoaringBitmap,
    pub documents_ids: Vec<DocumentId>,
}<|MERGE_RESOLUTION|>--- conflicted
+++ resolved
@@ -34,13 +34,8 @@
 pub use logger::detailed::DetailedSearchLogger;
 pub use logger::{DefaultSearchLogger, SearchLogger};
 use query_graph::{QueryGraph, QueryNode};
-<<<<<<< HEAD
-use query_term::{located_query_terms_from_string, Phrase, QueryTerm};
-use ranking_rules::{PlaceholderQuery, RankingRuleOutput, RankingRuleQueryTrait};
-=======
 use query_term::{located_query_terms_from_string, LocatedQueryTerm, Phrase, QueryTerm};
 use ranking_rules::{bucket_sort, PlaceholderQuery, RankingRuleOutput, RankingRuleQueryTrait};
->>>>>>> f7e7f438
 use resolve_query_graph::PhraseDocIdsCache;
 use roaring::RoaringBitmap;
 use words::Words;
@@ -302,12 +297,8 @@
         ctx.index.documents_ids(ctx.txn)?
     };
 
-<<<<<<< HEAD
+    let mut located_query_terms = None;
     let bucket_sort_output = if let Some(query) = query {
-=======
-    let mut located_query_terms = None;
-    let documents_ids = if let Some(query) = query {
->>>>>>> f7e7f438
         // We make sure that the analyzer is aware of the stop words
         // this ensures that the query builder is able to properly remove them.
         let mut tokbuilder = TokenizerBuilder::new();
@@ -367,16 +358,10 @@
         }
     }
 
-<<<<<<< HEAD
-    Ok(SearchResult {
-        // TODO: correct matching words
-        matching_words: MatchingWords::default(),
+    Ok(PartialSearchResult {
         candidates: all_candidates,
         documents_ids: docids,
     })
-=======
-    Ok(PartialSearchResult { located_query_terms, candidates, documents_ids })
->>>>>>> f7e7f438
 }
 
 fn check_sort_criteria(ctx: &SearchContext, sort_criteria: Option<&Vec<AscDesc>>) -> Result<()> {
